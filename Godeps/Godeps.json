{
	"ImportPath": "github.com/eris-ltd/eris-db",
	"GoVersion": "go1.5.1",
	"Packages": [
		"./..."
	],
	"Deps": [
		{
			"ImportPath": "code.google.com/p/go.crypto/ripemd160",
			"Comment": "null-236",
			"Rev": "69e2a90ed92d03812364aeb947b7068dc42e561e"
		},
		{
			"ImportPath": "code.google.com/p/mxk/go1/flowcontrol",
			"Comment": "null-12",
			"Rev": "5ff2502e25566863e8a0136c7aae8838e4c7de39"
		},
		{
			"ImportPath": "github.com/agl/ed25519/edwards25519",
			"Rev": "d2b94fd789ea21d12fac1a4443dd3a3f79cda72c"
		},
		{
			"ImportPath": "github.com/gin-gonic/gin",
			"Comment": "v1.0rc1-104-g1a7ab6e",
			"Rev": "1a7ab6e4d5fdc72d6df30ef562102ae6e0d18518"
		},
		{
			"ImportPath": "github.com/gorilla/websocket",
			"Rev": "1f87405cd9755fc388e111c4003caca4a2f52fa6"
		},
		{
			"ImportPath": "github.com/inconshreveable/log15/stack",
			"Comment": "v2.3-38-g352fceb",
			"Rev": "352fceb48e895bd1dd0b9f5d3ae8f8516c49af0f"
		},
		{
			"ImportPath": "github.com/inconshreveable/log15/term",
			"Comment": "v2.3-38-g352fceb",
			"Rev": "352fceb48e895bd1dd0b9f5d3ae8f8516c49af0f"
		},
		{
			"ImportPath": "github.com/manucorporat/sse",
			"Rev": "c142f0f1baea5cef7f98a8a6c222f6134368c1f5"
		},
		{
			"ImportPath": "github.com/mattn/go-colorable",
			"Rev": "043ae16291351db8465272edf465c9f388161627"
		},
		{
			"ImportPath": "github.com/naoina/go-stringutil",
			"Rev": "360db0db4b01d34e12a2ec042c09e7d37fece761"
		},
		{
			"ImportPath": "github.com/naoina/toml",
			"Rev": "7b2dffbeaee47506726f29e36d19cf4ee90d361b"
		},
		{
			"ImportPath": "github.com/sfreiberg/gotwilio",
			"Rev": "b7230c284bd0c1614c94d00b9998c49f9a2737d8"
		},
		{
			"ImportPath": "github.com/stretchr/testify/assert",
			"Comment": "v1.0-17-g089c718",
			"Rev": "089c7181b8c728499929ff09b62d3fdd8df8adff"
		},
		{
			"ImportPath": "github.com/stretchr/testify/require",
			"Comment": "v1.0-17-g089c718",
			"Rev": "089c7181b8c728499929ff09b62d3fdd8df8adff"
		},
		{
			"ImportPath": "github.com/stretchr/testify/suite",
			"Comment": "v1.0-17-g089c718",
			"Rev": "089c7181b8c728499929ff09b62d3fdd8df8adff"
		},
		{
			"ImportPath": "github.com/syndtr/goleveldb/leveldb",
			"Rev": "63c9e642efad852f49e20a6f90194cae112fd2ac"
		},
		{
			"ImportPath": "github.com/syndtr/gosnappy/snappy",
			"Rev": "ce8acff4829e0c2458a67ead32390ac0a381c862"
		},
		{
			"ImportPath": "github.com/tendermint/ed25519",
			"Rev": "533fb6548e2071076888eda3c38749d707ba49bc"
		},
		{
			"ImportPath": "github.com/tendermint/log15",
			"Comment": "v2.3-36-g6e46075",
			"Rev": "6e460758f10ef42a4724b8e4a82fee59aaa0e41d"
		},
		{
			"ImportPath": "github.com/tendermint/tendermint/account",
<<<<<<< HEAD
			"Comment": "0.1-63-gb0c1ee2",
			"Rev": "b0c1ee2c3ad851cf4e7b9dc95c2e65559e5d447d"
		},
		{
			"ImportPath": "github.com/tendermint/tendermint/alert",
			"Comment": "0.1-63-gb0c1ee2",
			"Rev": "b0c1ee2c3ad851cf4e7b9dc95c2e65559e5d447d"
		},
		{
			"ImportPath": "github.com/tendermint/tendermint/blockchain",
			"Comment": "0.1-63-gb0c1ee2",
			"Rev": "b0c1ee2c3ad851cf4e7b9dc95c2e65559e5d447d"
		},
		{
			"ImportPath": "github.com/tendermint/tendermint/common",
			"Comment": "0.1-63-gb0c1ee2",
			"Rev": "b0c1ee2c3ad851cf4e7b9dc95c2e65559e5d447d"
		},
		{
			"ImportPath": "github.com/tendermint/tendermint/config",
			"Comment": "0.1-63-gb0c1ee2",
			"Rev": "b0c1ee2c3ad851cf4e7b9dc95c2e65559e5d447d"
		},
		{
			"ImportPath": "github.com/tendermint/tendermint/consensus",
			"Comment": "0.1-63-gb0c1ee2",
			"Rev": "b0c1ee2c3ad851cf4e7b9dc95c2e65559e5d447d"
		},
		{
			"ImportPath": "github.com/tendermint/tendermint/db",
			"Comment": "0.1-63-gb0c1ee2",
			"Rev": "b0c1ee2c3ad851cf4e7b9dc95c2e65559e5d447d"
		},
		{
			"ImportPath": "github.com/tendermint/tendermint/events",
			"Comment": "0.1-63-gb0c1ee2",
			"Rev": "b0c1ee2c3ad851cf4e7b9dc95c2e65559e5d447d"
		},
		{
			"ImportPath": "github.com/tendermint/tendermint/logger",
			"Comment": "0.1-63-gb0c1ee2",
			"Rev": "b0c1ee2c3ad851cf4e7b9dc95c2e65559e5d447d"
		},
		{
			"ImportPath": "github.com/tendermint/tendermint/mempool",
			"Comment": "0.1-63-gb0c1ee2",
			"Rev": "b0c1ee2c3ad851cf4e7b9dc95c2e65559e5d447d"
		},
		{
			"ImportPath": "github.com/tendermint/tendermint/merkle",
			"Comment": "0.1-63-gb0c1ee2",
			"Rev": "b0c1ee2c3ad851cf4e7b9dc95c2e65559e5d447d"
		},
		{
			"ImportPath": "github.com/tendermint/tendermint/node",
			"Comment": "0.1-63-gb0c1ee2",
			"Rev": "b0c1ee2c3ad851cf4e7b9dc95c2e65559e5d447d"
		},
		{
			"ImportPath": "github.com/tendermint/tendermint/p2p",
			"Comment": "0.1-63-gb0c1ee2",
			"Rev": "b0c1ee2c3ad851cf4e7b9dc95c2e65559e5d447d"
		},
		{
			"ImportPath": "github.com/tendermint/tendermint/permission/types",
			"Comment": "0.1-63-gb0c1ee2",
			"Rev": "b0c1ee2c3ad851cf4e7b9dc95c2e65559e5d447d"
		},
		{
			"ImportPath": "github.com/tendermint/tendermint/rpc",
			"Comment": "0.1-63-gb0c1ee2",
			"Rev": "b0c1ee2c3ad851cf4e7b9dc95c2e65559e5d447d"
		},
		{
			"ImportPath": "github.com/tendermint/tendermint/state",
			"Comment": "0.1-63-gb0c1ee2",
			"Rev": "b0c1ee2c3ad851cf4e7b9dc95c2e65559e5d447d"
		},
		{
			"ImportPath": "github.com/tendermint/tendermint/types",
			"Comment": "0.1-63-gb0c1ee2",
			"Rev": "b0c1ee2c3ad851cf4e7b9dc95c2e65559e5d447d"
		},
		{
			"ImportPath": "github.com/tendermint/tendermint/vm",
			"Comment": "0.1-63-gb0c1ee2",
			"Rev": "b0c1ee2c3ad851cf4e7b9dc95c2e65559e5d447d"
		},
		{
			"ImportPath": "github.com/tendermint/tendermint/wire",
			"Comment": "0.1-63-gb0c1ee2",
			"Rev": "b0c1ee2c3ad851cf4e7b9dc95c2e65559e5d447d"
=======
			"Comment": "0.1-56-gd51741d",
			"Rev": "d51741df7220f7506334ab43563bfa98f5062058"
		},
		{
			"ImportPath": "github.com/tendermint/tendermint/alert",
			"Comment": "0.1-56-gd51741d",
			"Rev": "d51741df7220f7506334ab43563bfa98f5062058"
		},
		{
			"ImportPath": "github.com/tendermint/tendermint/blockchain",
			"Comment": "0.1-56-gd51741d",
			"Rev": "d51741df7220f7506334ab43563bfa98f5062058"
		},
		{
			"ImportPath": "github.com/tendermint/tendermint/common",
			"Comment": "0.1-56-gd51741d",
			"Rev": "d51741df7220f7506334ab43563bfa98f5062058"
		},
		{
			"ImportPath": "github.com/tendermint/tendermint/config",
			"Comment": "0.1-56-gd51741d",
			"Rev": "d51741df7220f7506334ab43563bfa98f5062058"
		},
		{
			"ImportPath": "github.com/tendermint/tendermint/consensus",
			"Comment": "0.1-56-gd51741d",
			"Rev": "d51741df7220f7506334ab43563bfa98f5062058"
		},
		{
			"ImportPath": "github.com/tendermint/tendermint/db",
			"Comment": "0.1-56-gd51741d",
			"Rev": "d51741df7220f7506334ab43563bfa98f5062058"
		},
		{
			"ImportPath": "github.com/tendermint/tendermint/events",
			"Comment": "0.1-56-gd51741d",
			"Rev": "d51741df7220f7506334ab43563bfa98f5062058"
		},
		{
			"ImportPath": "github.com/tendermint/tendermint/logger",
			"Comment": "0.1-56-gd51741d",
			"Rev": "d51741df7220f7506334ab43563bfa98f5062058"
		},
		{
			"ImportPath": "github.com/tendermint/tendermint/mempool",
			"Comment": "0.1-56-gd51741d",
			"Rev": "d51741df7220f7506334ab43563bfa98f5062058"
		},
		{
			"ImportPath": "github.com/tendermint/tendermint/merkle",
			"Comment": "0.1-56-gd51741d",
			"Rev": "d51741df7220f7506334ab43563bfa98f5062058"
		},
		{
			"ImportPath": "github.com/tendermint/tendermint/node",
			"Comment": "0.1-56-gd51741d",
			"Rev": "d51741df7220f7506334ab43563bfa98f5062058"
		},
		{
			"ImportPath": "github.com/tendermint/tendermint/p2p",
			"Comment": "0.1-56-gd51741d",
			"Rev": "d51741df7220f7506334ab43563bfa98f5062058"
		},
		{
			"ImportPath": "github.com/tendermint/tendermint/permission/types",
			"Comment": "0.1-56-gd51741d",
			"Rev": "d51741df7220f7506334ab43563bfa98f5062058"
		},
		{
			"ImportPath": "github.com/tendermint/tendermint/rpc",
			"Comment": "0.1-56-gd51741d",
			"Rev": "d51741df7220f7506334ab43563bfa98f5062058"
		},
		{
			"ImportPath": "github.com/tendermint/tendermint/state",
			"Comment": "0.1-56-gd51741d",
			"Rev": "d51741df7220f7506334ab43563bfa98f5062058"
		},
		{
			"ImportPath": "github.com/tendermint/tendermint/types",
			"Comment": "0.1-56-gd51741d",
			"Rev": "d51741df7220f7506334ab43563bfa98f5062058"
		},
		{
			"ImportPath": "github.com/tendermint/tendermint/vm",
			"Comment": "0.1-56-gd51741d",
			"Rev": "d51741df7220f7506334ab43563bfa98f5062058"
		},
		{
			"ImportPath": "github.com/tendermint/tendermint/wire",
			"Comment": "0.1-56-gd51741d",
			"Rev": "d51741df7220f7506334ab43563bfa98f5062058"
>>>>>>> 793be697
		},
		{
			"ImportPath": "github.com/tommy351/gin-cors",
			"Rev": "dc91dec6313ae4db53481bf3b29cf6b94bf80357"
		},
		{
			"ImportPath": "golang.org/x/crypto/curve25519",
			"Rev": "4d8f0cfeca8290cfc0091edf678a138ce669b1bb"
		},
		{
			"ImportPath": "golang.org/x/crypto/nacl/box",
			"Rev": "4d8f0cfeca8290cfc0091edf678a138ce669b1bb"
		},
		{
			"ImportPath": "golang.org/x/crypto/nacl/secretbox",
			"Rev": "4d8f0cfeca8290cfc0091edf678a138ce669b1bb"
		},
		{
			"ImportPath": "golang.org/x/crypto/poly1305",
			"Rev": "4d8f0cfeca8290cfc0091edf678a138ce669b1bb"
		},
		{
			"ImportPath": "golang.org/x/crypto/ripemd160",
			"Rev": "4d8f0cfeca8290cfc0091edf678a138ce669b1bb"
		},
		{
			"ImportPath": "golang.org/x/crypto/salsa20/salsa",
			"Rev": "4d8f0cfeca8290cfc0091edf678a138ce669b1bb"
		},
		{
			"ImportPath": "golang.org/x/net/context",
			"Rev": "2cba614e8ff920c60240d2677bc019af32ee04e5"
		},
		{
			"ImportPath": "golang.org/x/net/netutil",
			"Rev": "2cba614e8ff920c60240d2677bc019af32ee04e5"
		},
		{
			"ImportPath": "gopkg.in/bluesuncorp/validator.v5",
			"Comment": "v5.12",
			"Rev": "d5acf1dac43705f8bfbb71d878e290e2bed3950b"
		},
		{
			"ImportPath": "gopkg.in/fatih/set.v0",
			"Comment": "v0.1.0-3-g27c4092",
			"Rev": "27c40922c40b43fe04554d8223a402af3ea333f3"
		},
		{
			"ImportPath": "gopkg.in/tylerb/graceful.v1",
			"Comment": "v1.2.1",
			"Rev": "ac9ebe4f1ee151ac1eeeaef32957085cba64d508"
		}
	]
}<|MERGE_RESOLUTION|>--- conflicted
+++ resolved
@@ -92,7 +92,6 @@
 		},
 		{
 			"ImportPath": "github.com/tendermint/tendermint/account",
-<<<<<<< HEAD
 			"Comment": "0.1-63-gb0c1ee2",
 			"Rev": "b0c1ee2c3ad851cf4e7b9dc95c2e65559e5d447d"
 		},
@@ -185,100 +184,6 @@
 			"ImportPath": "github.com/tendermint/tendermint/wire",
 			"Comment": "0.1-63-gb0c1ee2",
 			"Rev": "b0c1ee2c3ad851cf4e7b9dc95c2e65559e5d447d"
-=======
-			"Comment": "0.1-56-gd51741d",
-			"Rev": "d51741df7220f7506334ab43563bfa98f5062058"
-		},
-		{
-			"ImportPath": "github.com/tendermint/tendermint/alert",
-			"Comment": "0.1-56-gd51741d",
-			"Rev": "d51741df7220f7506334ab43563bfa98f5062058"
-		},
-		{
-			"ImportPath": "github.com/tendermint/tendermint/blockchain",
-			"Comment": "0.1-56-gd51741d",
-			"Rev": "d51741df7220f7506334ab43563bfa98f5062058"
-		},
-		{
-			"ImportPath": "github.com/tendermint/tendermint/common",
-			"Comment": "0.1-56-gd51741d",
-			"Rev": "d51741df7220f7506334ab43563bfa98f5062058"
-		},
-		{
-			"ImportPath": "github.com/tendermint/tendermint/config",
-			"Comment": "0.1-56-gd51741d",
-			"Rev": "d51741df7220f7506334ab43563bfa98f5062058"
-		},
-		{
-			"ImportPath": "github.com/tendermint/tendermint/consensus",
-			"Comment": "0.1-56-gd51741d",
-			"Rev": "d51741df7220f7506334ab43563bfa98f5062058"
-		},
-		{
-			"ImportPath": "github.com/tendermint/tendermint/db",
-			"Comment": "0.1-56-gd51741d",
-			"Rev": "d51741df7220f7506334ab43563bfa98f5062058"
-		},
-		{
-			"ImportPath": "github.com/tendermint/tendermint/events",
-			"Comment": "0.1-56-gd51741d",
-			"Rev": "d51741df7220f7506334ab43563bfa98f5062058"
-		},
-		{
-			"ImportPath": "github.com/tendermint/tendermint/logger",
-			"Comment": "0.1-56-gd51741d",
-			"Rev": "d51741df7220f7506334ab43563bfa98f5062058"
-		},
-		{
-			"ImportPath": "github.com/tendermint/tendermint/mempool",
-			"Comment": "0.1-56-gd51741d",
-			"Rev": "d51741df7220f7506334ab43563bfa98f5062058"
-		},
-		{
-			"ImportPath": "github.com/tendermint/tendermint/merkle",
-			"Comment": "0.1-56-gd51741d",
-			"Rev": "d51741df7220f7506334ab43563bfa98f5062058"
-		},
-		{
-			"ImportPath": "github.com/tendermint/tendermint/node",
-			"Comment": "0.1-56-gd51741d",
-			"Rev": "d51741df7220f7506334ab43563bfa98f5062058"
-		},
-		{
-			"ImportPath": "github.com/tendermint/tendermint/p2p",
-			"Comment": "0.1-56-gd51741d",
-			"Rev": "d51741df7220f7506334ab43563bfa98f5062058"
-		},
-		{
-			"ImportPath": "github.com/tendermint/tendermint/permission/types",
-			"Comment": "0.1-56-gd51741d",
-			"Rev": "d51741df7220f7506334ab43563bfa98f5062058"
-		},
-		{
-			"ImportPath": "github.com/tendermint/tendermint/rpc",
-			"Comment": "0.1-56-gd51741d",
-			"Rev": "d51741df7220f7506334ab43563bfa98f5062058"
-		},
-		{
-			"ImportPath": "github.com/tendermint/tendermint/state",
-			"Comment": "0.1-56-gd51741d",
-			"Rev": "d51741df7220f7506334ab43563bfa98f5062058"
-		},
-		{
-			"ImportPath": "github.com/tendermint/tendermint/types",
-			"Comment": "0.1-56-gd51741d",
-			"Rev": "d51741df7220f7506334ab43563bfa98f5062058"
-		},
-		{
-			"ImportPath": "github.com/tendermint/tendermint/vm",
-			"Comment": "0.1-56-gd51741d",
-			"Rev": "d51741df7220f7506334ab43563bfa98f5062058"
-		},
-		{
-			"ImportPath": "github.com/tendermint/tendermint/wire",
-			"Comment": "0.1-56-gd51741d",
-			"Rev": "d51741df7220f7506334ab43563bfa98f5062058"
->>>>>>> 793be697
 		},
 		{
 			"ImportPath": "github.com/tommy351/gin-cors",
